--- conflicted
+++ resolved
@@ -27,11 +27,10 @@
         self.current_apartment = None  # New property to track current apartment
         self.client_locations = []  # Store fetched client data
 
-
         # Initialize layout and callbacks
         self.setup_layout()
         self.setup_callbacks()
-        self.fetch_client_data() 
+        self.fetch_client_data()
 
     def setup_layout(self):
         """Setup the dashboard layout."""
@@ -66,21 +65,21 @@
         return html.Div(
             className="lg:w-1/4 bg-gray-800 shadow-lg border-r border-gray-700 flex flex-col",
             children=[
-                    html.Div(
-                        className="p-4 border-b border-gray-700",
-                        children=[
-                            html.H2(
-                                "Energy Simulation", className="text-2xl font-bold text-green-300 mb-2"),
-                            html.P("Configure your settings and visualize energy consumption.",
-                                className="text-gray-400 text-sm"),
-                            html.A(
-                                [html.I(className="fas fa-external-link-alt mr-2"),
-                                "Go to Dashboard"],
-                                href="https://dashboard.vps2.martindata.no/",
-                                target="_blank",
-                                className="w-full bg-blue-500 text-white font-bold py-2 px-4 rounded mt-4 flex items-center justify-center"
-                            ),
-                        ]
+                html.Div(
+                    className="p-4 border-b border-gray-700",
+                    children=[
+                        html.H2(
+                            "Energy Simulation", className="text-2xl font-bold text-green-300 mb-2"),
+                        html.P("Configure your settings and visualize energy consumption.",
+                               className="text-gray-400 text-sm"),
+                        html.A(
+                            [html.I(className="fas fa-external-link-alt mr-2"),
+                             "Go to Dashboard"],
+                            href="https://dashboard.vps2.martindata.no/",
+                            target="_blank",
+                            className="w-full bg-blue-500 text-white font-bold py-2 px-4 rounded mt-4 flex items-center justify-center"
+                        ),
+                    ]
                 ),
                 html.Div(
                     className="flex-1 overflow-y-auto",
@@ -91,11 +90,12 @@
                 )
             ]
         )
-    
+
     def fetch_client_data(self):
         """Fetch client data from the external API and create cards."""
         try:
-            response = requests.get("https://dashboard.vps2.martindata.no/get_clients")
+            response = requests.get(
+                "https://dashboard.vps2.martindata.no/get_clients")
             if response.status_code == 200:
                 self.client_locations = response.json()
                 for client in self.client_locations:
@@ -103,7 +103,7 @@
                     lat = float(client["latitude"])
                     lon = float(client["longitude"])
                     location_name = client["Name"]
-                    
+
                     # Set up default parameters for the simulation
                     building_params = {
                         'length': 10,
@@ -123,12 +123,13 @@
                         'initial_temperature_inside': 18
                     }
                     # Placeholder simulation result (can be updated upon user request)
-                    simulation_results = get_heating_simulation(
+                    simulation_results = get_simulation_results(
                         lat, lon, building_params, heating_params,
-                        occupant_profile=[2 if 6 <= i < 8 or 18 <= i < 22 else 0 for i in range(24)],
+                        occupant_profile=[2 if 6 <= i < 8 or 18 <=
+                                          i < 22 else 0 for i in range(24)],
                         include_appliances=True
                     )
-                    
+
                     # Create a new apartment entry for the fetched client
                     apartment = {
                         "id": len(self.apartments),  # Unique ID
@@ -140,10 +141,11 @@
                         "include_appliances": True,
                         "simulation": simulation_results
                     }
-                    
+
                     self.apartments.append(apartment)
             else:
-                logger.error(f"Failed to fetch client data: {response.status_code}")
+                logger.error(
+                    f"Failed to fetch client data: {response.status_code}")
         except Exception as e:
             logger.exception("Error fetching client data.")
 
@@ -164,7 +166,7 @@
                                 dl.TileLayer(
                                     url="https://{s}.basemaps.cartocdn.com/dark_all/{z}/{x}/{y}{r}.png"),
                                 dl.LayerGroup(id="layer"),
-                                dl.LayerGroup(id="client-layer") 
+                                dl.LayerGroup(id="client-layer")
                             ],
                             style={'width': '100%', 'height': '100%'},
                             id="map"
@@ -695,26 +697,25 @@
             occupancy_slider_values,
             residents, size, length, width, wall_height,
             glazing_ratio, num_windows, num_doors, roof_type, roof_pitch,
-<<<<<<< HEAD
-            include_appliances_value, max_Q_heating
-=======
             include_appliances_value, max_Q_heating,  # Capture max_Q_heating slider value
             solar_panel_peak_power, solar_panel_azimuth,
             solar_panel_efficiency, solar_panel_temp_coefficient
->>>>>>> debe5195
         ):
             # Initialize variables
             markers = [dl.Marker(position=(apt["lat"], apt["lon"]),
                                  children=[dl.Tooltip(f"{apt['name']}")])
                        for apt in self.apartments]
-                        # Add client locations to the map
+            # Add client locations to the map
 
             client_markers = [
                 dl.Marker(
-                    position=(float(client["latitude"]), float(client["longitude"])),
-                    children=[dl.Tooltip(f"{client['Name']} ({client['IP']})")],
+                    position=(float(client["latitude"]),
+                              float(client["longitude"])),
+                    children=[dl.Tooltip(
+                        f"{client['Name']} ({client['IP']})")],
                     # Alternatively, you can define a custom icon URL:
-                    icon={"iconUrl": "https://www.startntnu.no/_next/image?url=https%3A%2F%2Fcdn.sanity.io%2Fimages%2F3be0x32v%2Fproduction%2F845d4a14541c8070c7aec2281edd2324e91b169f-1024x1024.png&w=640&q=75", "iconSize": [50, 41], "iconAnchor": [12, 41]}
+                    icon={"iconUrl": "https://www.startntnu.no/_next/image?url=https%3A%2F%2Fcdn.sanity.io%2Fimages%2F3be0x32v%2Fproduction%2F845d4a14541c8070c7aec2281edd2324e91b169f-1024x1024.png&w=640&q=75",
+                          "iconSize": [50, 41], "iconAnchor": [12, 41]}
                 )
                 for client in self.client_locations
             ]
@@ -727,8 +728,8 @@
             error_message = ""
             ctx = callback_context
 
-
             # Helper function to identify the triggered input
+
             def is_triggered_by(prop):
                 return any(prop in triggered_id for triggered_id in ctx.triggered_prop_ids)
 
